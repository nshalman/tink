--- conflicted
+++ resolved
@@ -34,15 +34,9 @@
 	return d.GetWorkflowDataVersionFunc(ctx, workflowID)
 }
 
-<<<<<<< HEAD
 // GetWorkflowsForWorker : returns the list of workflows for a particular worker.
-func (d DB) GetWorkflowsForWorker(id string) ([]string, error) {
-	return d.GetWorkflowsForWorkerFunc(id)
-=======
-// GetWorkflowsForWorker : returns the list of workflows for a particular worker
 func (d DB) GetWorkflowsForWorker(ctx context.Context, id string) ([]string, error) {
 	return d.GetWorkflowsForWorkerFunc(ctx, id)
->>>>>>> 7ef02f83
 }
 
 // GetWorkflow returns a workflow.
